"""Miscellaneous, general utilities."""
import time
import os
import numpy as np
from tensorflow.python.framework import ops
from typing import Tuple


# SYSTEM AND SETUP
def log_setup(data_path: str, run_name: str = "run") -> str:
    """
    Make sure the file path to save data exists. Create an appropriately named
    folder with date and time. Also creates a symlink "recent" to the folder.

    Parameters
    ----------
    data_path : str
        File path of where to store any data.
    run_name : str
        User specified name for the run.

    Returns
    -------
    str
        The file path to store new data.

    """
    if not os.path.isdir(data_path):
        os.makedirs(data_path)

    pwd = os.path.join(
        data_path, run_name, time.strftime("%Y_%m_%d_T_%H_%M_%S", time.localtime())
    )
    while os.path.exists(pwd):
        time.sleep(1)
        pwd = os.path.join(
            data_path, run_name, time.strftime("%Y_%m_%d_T_%H_%M_%S", time.localtime())
        )

    os.makedirs(pwd)
    recent = os.path.join(data_path, "recent")
    replace_symlink(pwd, recent)
    return os.path.join(pwd, "")


def replace_symlink(path: str, alias: str) -> None:
    """Create a symbolic link."""
    try:
        os.remove(alias)
    except FileNotFoundError:
        pass
    try:
        os.symlink(path, alias)
    except FileExistsError:
        pass
    except OSError:
        Warning("OSError encountered while creating symlink")


# NICE PRINTING FUNCTIONS
def eng_num(val: float) -> Tuple[float, str]:
    """Convert a number to engineering notation by returning number and prefix."""
<<<<<<< HEAD
    if np.isnan(val):
        return np.nan, "NaN"
    big_units = ['', 'K', 'M', 'G', 'T', 'P', 'E', 'Z']
    small_units = ['m', 'µ', 'n', 'p', 'f', 'a', 'z']
=======
    big_units = ["", "K", "M", "G", "T", "P", "E", "Z"]
    small_units = ["m", "µ", "n", "p", "f", "a", "z"]
>>>>>>> 16733e1f
    sign = 1
    if val == 0:
        return 0, ""
    if val < 0:
        val = -val
        sign = -1
    tmp = np.log10(val)
    idx = int(tmp // 3)
    if tmp < 0:
        if np.abs(idx) > len(small_units):
            return val * (10 ** (3 * len(small_units))), small_units[-1]
        prefix = small_units[-(idx + 1)]
    else:
        if np.abs(idx) > len(big_units) - 1:
            return val * (10 ** (- 3 * (len(big_units) - 1))), big_units[-1]
        prefix = big_units[idx]

    return sign * (10 ** (tmp % 3)), prefix


def num3str(val: float, use_prefix: bool = True) -> str:
    """Convert a number to a human readable string in engineering notation. """
    if use_prefix:
        num, prefix = eng_num(val)
        formatted_string = f"{num:.3f} " + prefix
    else:
        formatted_string = f"{val:.3} "
    return formatted_string


# USER INTERACTION
def ask_yn() -> bool:
    """Ask for y/n user decision in the command line."""
    asking = True
    text = input("(y/n): ")
    if text == "y":
        asking = False
        boolean = True
    elif text == "n":
        asking = False
        boolean = False
    while asking:
        text = input("Please write y or n and press enter: ")
        if text == "y":
            asking = False
            boolean = True
        elif text == "n":
            asking = False
            boolean = False
    return boolean


def jsonify_list(data):
    if isinstance(data, dict):
        return {k: jsonify_list(v) for k, v in data.items()}
    elif isinstance(data, list):
        return [jsonify_list(v) for v in data]
    elif isinstance(data, np.ndarray):
        return data.tolist()
    elif isinstance(data, ops.EagerTensor):
        return data.numpy().tolist()
    else:
        return data<|MERGE_RESOLUTION|>--- conflicted
+++ resolved
@@ -60,15 +60,12 @@
 # NICE PRINTING FUNCTIONS
 def eng_num(val: float) -> Tuple[float, str]:
     """Convert a number to engineering notation by returning number and prefix."""
-<<<<<<< HEAD
     if np.isnan(val):
         return np.nan, "NaN"
     big_units = ['', 'K', 'M', 'G', 'T', 'P', 'E', 'Z']
     small_units = ['m', 'µ', 'n', 'p', 'f', 'a', 'z']
-=======
     big_units = ["", "K", "M", "G", "T", "P", "E", "Z"]
     small_units = ["m", "µ", "n", "p", "f", "a", "z"]
->>>>>>> 16733e1f
     sign = 1
     if val == 0:
         return 0, ""
