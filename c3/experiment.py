--- conflicted
+++ resolved
@@ -337,19 +337,6 @@
         """
         instructions = self.pmap.instructions
         gates = {}
-<<<<<<< HEAD
-        gate_ids = self.opt_gates
-        if gate_ids is None:
-            gate_ids = instructions.keys()
-
-        for gate in gate_ids:
-            if gate not in instructions.keys():
-                raise Exception(
-                    f"C3:Error: Gate '{gate}' is not defined."
-                    f" Available gates are:\n {list(instructions.keys())}."
-                )
-            gates[gate] = perfect_gate(gate)
-=======
         dims = self.pmap.model.dims
         if gate_keys is None:
             gate_keys = instructions.keys()  # type: ignore
@@ -357,7 +344,6 @@
             gates[gate] = perfect_gate(gates_str=gate, dims=dims)
 
         # TODO parametric gates
->>>>>>> cfd2e020
 
         return gates
 
