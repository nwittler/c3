--- conflicted
+++ resolved
@@ -134,6 +134,7 @@
         self.cops_params_desc = []
         self.cops_params_fcts = []
 
+
         for element in self.chip_elements:
             vals = element.values
 
@@ -141,7 +142,6 @@
                 el_indx = self.names.index(element.name)
                 ann_oper = self.ann_opers[el_indx]
                 L1 = ann_oper
-<<<<<<< HEAD
 
                 if 'temp' not in vals:
                     def T1(T1, L1):
@@ -175,41 +175,6 @@
                     self.cops_params.append([vals['T1'],vals['temp']])
                     self.cops_params_desc.append([element.name, 'T1 & temp'])
                     self.cops_params_fcts.append(T1_temp)
-=======
-                def T1(T1, L1):
-                    gamma = tf.cast((1/T1)**0.5, tf.complex128)
-                    return gamma * L1
-
-                self.collapse_ops.append(L1)
-                self.cops_params.append(vals['T1'])
-                self.cops_params_desc.append([element.name, 'T1'])
-                self.cops_params_fcts.append(T1)
-
-                if 'temp' in vals:
-                    if vals['temp'] != 0:
-                        L2 = ann_oper.T.conj()
-                        dim = element.hilbert_dim
-                        omega_q = vals['freq']
-                        delta = vals['delta']
-                        freq_diff = np.array(
-                         [(omega_q - n*delta for n in range(dim)]
-                         )
-                        def T1_temp(T1_temp, L2):
-                            gamma = tf.cast(
-                                    (1/T1_temp[0])**0.5,
-                                    tf.complex128)
-                            beta = tf.cast(
-                                    1 / (T1_temp[1] * boltzmann),
-                                    tf.complex128)
-                            det_bal = tf.exp(-hbar*freq_diff*beta)
-                            det_bal_mat = tf.linalg.tensor_diag(det_bal)
-                            return gamma * L2 @ det_bal_mat
-
-                        self.collapse_ops.append(L2)
-                        self.cops_params.append([vals['T1'],vals['temp']])
-                        self.cops_params_desc.append([element.name, 'T1 & temp'])
-                        self.cops_params_fcts.append(T1_temp)
->>>>>>> 5a9c2a6e
 
             if 'T2star' in vals:
                 el_indx = self.names.index(element.name)
