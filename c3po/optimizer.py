--- conflicted
+++ resolved
@@ -219,22 +219,12 @@
     def lbfgs(self, values, bounds, goal, grad, settings={}):
         x0 = self.to_scale_one(values, bounds)
         res = minimize(
-<<<<<<< HEAD
-                goal,
-                x0,
-                jac=grad,
-                method='L-BFGS-B',
-                options=settings,
-                callback=None #self.plot_progress
-                )
-=======
             goal,
             x0,
             jac=grad,
             method='L-BFGS-B',
             callback=self.log_parameters
         )
->>>>>>> 523de2b5
 
         values_opt = self.to_bound_phys_scale(res.x, bounds)
         res.x = values_opt
@@ -268,13 +258,6 @@
             Special settings for the desired optimizer
 
         """
-<<<<<<< HEAD
-        # fig, axs = plt.subplots(1, 1)
-        # self.fig = fig
-        # self.axs = axs
-
-=======
->>>>>>> 523de2b5
         values, bounds = controls.get_parameters(opt_map)
         self.opt_map = opt_map
         self.optim_name = calib_name
