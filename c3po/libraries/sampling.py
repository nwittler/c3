--- conflicted
+++ resolved
@@ -36,11 +36,7 @@
     return all[::n]
 
 @sampling_reg_deco
-<<<<<<< HEAD
-def random(learn_from,  batch_size):
-=======
 def random_sample(learn_from,  batch_size):
->>>>>>> fddd8123
     total_size = len(learn_from)
     all = list(range(total_size))
     return random.sample(all, batch_size)
