"""Simulator."""

import os
import copy
import tensorflow as tf
import numpy as np
import matplotlib.pyplot as plt
from scipy.optimize import curve_fit

from c3po.experiment import Experiment
from c3po.control import GateSet

from c3po.tf_utils import evaluate_sequences
from c3po.tf_utils import tf_propagation
from c3po.tf_utils import tf_propagation_lind
from c3po.tf_utils import tf_matmul_left, tf_matmul_right
from c3po.tf_utils import tf_super
from c3po.qt_utils import single_length_RB


# TODO resctucture so that sim,mdl,gen,meas,gateset are all in one class (exp?)
class Simulator():
    """Simulator object."""

    def __init__(
        self,
        exp: Experiment,
        gateset: GateSet
    ):
        self.exp = exp
        self.gateset = gateset
        self.unitaries = {}
        self.lindbladian = False
        self.dUs = {}

    def write_config(self):
        return 0

    def get_gates(self):
        gates = {}
        # TODO allow for not passing model params
        # model_params, _ = self.model.get_values_bounds()
        for gate in self.gateset.instructions.keys():
            instr = self.gateset.instructions[gate]
            signal, ts = self.exp.generator.generate_signals(instr)
            U = self.propagation(signal, ts, gate)
            if self.use_VZ:
                # TODO change LO freq to at the level of a line
                lo_freqs = {}
                for line, ctrls in instr.comps.items():
                    lo_freqs[line] = tf.cast(
                        ctrls['carrier'].params['freq'].get_value(),
                        tf.complex128
                    )
                t_final = tf.constant(
                    instr.t_end - instr.t_start,
                    dtype=tf.complex128
                )
                FR = self.exp.model.get_Frame_Rotation(t_final, lo_freqs)

                if self.lindbladian:
                    SFR = tf_super(FR)
                    U = tf.matmul(SFR, U)
                    self.FR = SFR
                else:
                    U = tf.matmul(FR, U)
                    self.FR = FR
            gates[gate] = U
            self.unitaries = gates
        return gates

<<<<<<< HEAD
    def propagation(self,
                    signal: dict
                    ):
        signals = []
        # This sorting ensures that signals and hks are matched
        # TODO do hks and signals matching more rigorously
        for key in sorted(signal):
            out = signal[key]
            # TODO this points to the fact that all sim_res must be the same
            ts = out["ts"]
            signals.append(out["values"])
=======
    def evaluate_sequences(
        self,
        U_dict: dict,
        sequences: list
    ):
        """
        Sequences are assumed to be given in the correct order (left to right).
            e.g.
            ['X90p','Y90p'] --> U = X90p x Y90p
        """
        gates = U_dict
        # TODO deal with the case where you only evaluate one sequence
        U = []
        for sequence in sequences:
            Us = []
            for gate in sequence:
                Us.append(gates[gate])
            U.append(tf_matmul_right(Us))

        return U

    def propagation(
        self,
        signal: dict,
        ts,
        gate
    ):
>>>>>>> 33b59e0d

        h0, hctrls = self.exp.model.get_Hamiltonians()
        signals = []
        hks = []
        for key in signal:
            signals.append(signal[key]["values"])
            hks.append(hctrls[key])
        dt = ts[1].numpy() - ts[0].numpy()

        if self.lindbladian:
            col_ops = self.exp.model.get_Lindbladians()
            dUs = tf_propagation_lind(h0, hks, col_ops, signals, dt)
        else:
            dUs = tf_propagation(h0, hks, signals, dt)
        self.dUs[gate] = dUs
        self.ts = ts
        U = tf_matmul_left(dUs)
        self.U = U
        return U

    def plot_dynamics(self, psi_init, seq):
        # TODO double check if it works well
        dUs = self.dUs
        psi_t = psi_init.numpy()
        pop_t = self.populations(psi_t)
        for gate in seq:
            for du in dUs[gate]:
                psi_t = np.matmul(du.numpy(), psi_t)
                pops = self.populations(psi_t)
                pop_t = np.append(pop_t, pops, axis=1)
            psi_t = tf.matmul(self.FR, psi_t)

        fig, axs = plt.subplots(1, 1)
        ts = self.ts
        dt = ts[1] - ts[0]
        ts = np.linspace(0.0, dt*pop_t.shape[1], pop_t.shape[1])
        axs.plot(ts / 1e-9, pop_t.T)
        axs.grid()
        axs.set_xlabel('Time [ns]')
        axs.set_ylabel('Population')
        data_path = "/localdisk/c3logs/recent/"
        if not os.path.isdir(data_path):
            os.makedirs(data_path)
        fig.savefig(data_path+'dynamics.png', dpi=300)
        plt.close()

    def populations(self, state):
        if self.lindbladian:
            diag = []
            dim = int(np.sqrt(len(state)))
            indeces = [n * dim + n for n in range(dim)]
            for indx in indeces:
                diag.append(state[indx])
            return np.abs(diag)
        else:
            return np.abs(state)**2

    def RB(self,
           psi_init,
           U_dict,
           min_length: int = 5,
           max_length: int = 100,
           num_lengths: int = 20,
           num_seqs: int = 30,
           plot_all=True,
           progress=True,
           logspace=False
           ):
        print('performing RB experiment')
        if logspace:
            lengths = np.rint(
                        np.logspace(
                            np.log10(min_length),
                            np.log10(max_length),
                            num=num_lengths
                            )
                        ).astype(int)
        else:
            lengths = np.rint(
                        np.linspace(
                            min_length,
                            max_length,
                            num=num_lengths
                            )
                        ).astype(int)
        surv_prob = []
        for L in lengths:
            if progress:
                print(L)
            seqs = single_length_RB(num_seqs, L)
            Us = evaluate_sequences(U_dict, seqs)
            pop0s = []
            for U in Us:
                pops = self.populations(tf.matmul(U, psi_init))
                pop0s.append(float(pops[0]))
            surv_prob.append(pop0s)

        def RB_fit(len, r, A, B):
            return A * r**(len) + B
        bounds = (0, 1)
        init_guess = [0.9, 0.5, 0.5]
        fitted = False
        while not fitted:
            print('lengths shape', lengths.shape)
            print('surv_prob shape', np.array(surv_prob).shape)
            try:
                means = np.mean(surv_prob, axis=1)
                stds = np.std(surv_prob, axis=1) / np.sqrt(len(surv_prob[0]))
                solution, cov = curve_fit(RB_fit,
                                          lengths,
                                          means,
                                          sigma=stds,
                                          bounds=bounds,
                                          p0=init_guess)
                r, A, B = solution
                fitted = True
            except Exception as message:
                print(message)
                print('increasing RB length.')
                if logspace:
                    new_lengths = np.rint(
                                np.logspace(
                                    np.log10(max_length + min_length),
                                    np.log10(max_length * 2),
                                    num=num_lengths
                                    )
                                ).astype(int)
                else:
                    new_lengths = np.rint(
                                np.linspace(
                                    max_length + min_length,
                                    max_length*2,
                                    num=num_lengths
                                    )
                                ).astype(int)
                max_length = max_length * 2
                for L in new_lengths:
                    if progress:
                        print(L)
                    seqs = single_length_RB(num_seqs, L)
                    Us = evaluate_sequences(U_dict, seqs)
                    pop0s = []
                    for U in Us:
                        pops = self.populations(tf.matmul(U, psi_init))
                        pop0s.append(float(pops[0]))
                    surv_prob.append(pop0s)
                lengths = np.append(lengths, new_lengths)


        fig, ax = plt.subplots()
        if plot_all:
            ax.plot(lengths,
                    surv_prob,
                    marker='o',
                    color='red',
                    linestyle='None')
        ax.errorbar(lengths,
                    means,
                    yerr=stds,
                    color='blue',
                    marker='x',
                    linestyle='None')
        plt.title('RB results')
        plt.ylabel('Population in 0')
        plt.xlabel('# Cliffords')
        plt.ylim(0, 1)
        plt.xlim(0, lengths[-1])
        fitted = RB_fit(lengths, r, A, B)
        ax.plot(lengths, fitted)
        plt.text(0.1, 0.1,
                 'r={:.4f}, A={:.3f}, B={:.3f}'.format(r, A, B),
                 size=16,
                 transform=ax.transAxes)
        plt.show()
        return r, A, B


    def leakage_RB(self,
       psi_init,
       U_dict,
       min_length: int = 5,
       max_length: int = 100,
       num_lengths: int = 20,
       num_seqs: int = 30,
       plot_all=True,
       progress=True,
       logspace=False,
       return_plot=False,
       fig=None,
       ax=None
    ):
        print('performing Leakage RB experiment')
        if logspace:
            lengths = np.rint(
                        np.logspace(
                            np.log10(min_length),
                            np.log10(max_length),
                            num=num_lengths
                            )
                        ).astype(int)
        else:
            lengths = np.rint(
                        np.linspace(
                            min_length,
                            max_length,
                            num=num_lengths
                            )
                        ).astype(int)
        comp_surv = []
        surv_prob = []
        for L in lengths:
            if progress:
                print(L)
            seqs = single_length_RB(num_seqs, L)
            Us = evaluate_sequences(U_dict, seqs)
            pop0s = []
            pop_comps = []
            for U in Us:
                pops = self.populations(tf.matmul(U, psi_init))
                pop0s.append(float(pops[0]))
                pop_comps.append(float(pops[0])+float(pops[1]))
            surv_prob.append(pop0s)
            comp_surv.append(pop_comps)

        def RB_leakage(len, r_leak, A_leak, B_leak):
            return A_leak + B_leak * r_leak**(len)
        bounds = (0, 1)
        init_guess = [0.9, 0.5, 0.5]
        fitted = False
        while not fitted:
            print('lengths shape', lengths.shape)
            print('surv_prob shape', np.array(comp_surv).shape)
            try:
                comp_means = np.mean(comp_surv, axis=1)
                comp_stds = np.std(comp_surv, axis=1) / np.sqrt(len(comp_surv[0]))
                solution, cov = curve_fit(RB_leakage,
                                          lengths,
                                          comp_means,
                                          sigma=comp_stds,
                                          bounds=bounds,
                                          p0=init_guess)
                r_leak, A_leak, B_leak = solution
                fitted = True
            except Exception as message:
                print(message)
                print('increasing RB length.')
                if logspace:
                    new_lengths = np.rint(
                                np.logspace(
                                    np.log10(max_length + min_length),
                                    np.log10(max_length * 2),
                                    num=num_lengths
                                    )
                                ).astype(int)
                else:
                    new_lengths = np.rint(
                                np.linspace(
                                    max_length + min_length,
                                    max_length*2,
                                    num=num_lengths
                                    )
                                ).astype(int)
                max_length = max_length * 2
                for L in new_lengths:
                    if progress:
                        print(L)
                    seqs = single_length_RB(num_seqs, L)
                    Us = evaluate_sequences(U_dict, seqs)
                    pop0s = []
                    pop_comps = []
                    for U in Us:
                        pops = self.populations(tf.matmul(U, psi_init))
                        pop0s.append(float(pops[0]))
                        pop_comps.append(float(pops[0]))
                    surv_prob.append(pop0s)
                    comp_surv.append(pop_comps)
                lengths = np.append(lengths, new_lengths)


        def RB_surv(len, r, A, C):
            return A + B_leak * r_leak**(len) + C * r**(len)
        bounds = (0, 1)
        init_guess = [0.9, 0.5, 0.5]
        surv_means = np.mean(surv_prob, axis=1)
        surv_stds = np.std(surv_prob, axis=1) / np.sqrt(len(surv_prob[0]))
        solution, cov = curve_fit(RB_surv,
                                  lengths,
                                  surv_means,
                                  sigma=surv_stds,
                                  bounds=bounds,
                                  p0=init_guess)
        r, A, C = solution

        leakage = (1-A_leak)*(1-r_leak)
        seepage = A_leak*(1-r_leak)
        fid = 0.5*(r+1-leakage)

        if fig == None:
            fig, ax = plt.subplots(2)
        if plot_all:
            ax[0].plot(lengths,
                    comp_surv,
                    marker='o',
                    color='red',
                    linestyle='None')
        ax[0].errorbar(lengths,
                    comp_means,
                    yerr=comp_stds,
                    color='blue',
                    marker='x',
                    linestyle='None')
        ax[0].set_title('RB Leakage')
        ax[0].set_ylabel('Population in comp sub')
        ax[0].set_xlabel('# Cliffords')
        ax[0].set_ylim(0, 1)
        ax[0].set_xlim(0, lengths[-1])
        fitted = RB_leakage(lengths, r_leak, A_leak, B_leak)
        ax[0].plot(lengths, fitted)
        ax[0].text(0.1, 0.1,
                 'r_leak={:.4f}, A_leak={:.3f}, B_leak={:.3f}'.format(r_leak, A_leak, B_leak),
                 size=16,
                 transform=ax[0].transAxes)

        if plot_all:
            ax[1].plot(lengths,
                    surv_prob,
                    marker='o',
                    color='red',
                    linestyle='None')
        ax[1].errorbar(lengths,
                    surv_means,
                    yerr=surv_stds,
                    color='blue',
                    marker='x',
                    linestyle='None')
        ax[1].set_title('RB results')
        ax[1].set_ylabel('Population in 0')
        ax[1].set_xlabel('# Cliffords')
        ax[1].set_ylim(0, 1)
        ax[1].set_xlim(0, lengths[-1])
        fitted = RB_surv(lengths, r, A, C)
        ax[1].plot(lengths, fitted)
        ax[1].text(0.1, 0.1,
                 'r={:.4f}, A={:.3f}, C={:.3f}'.format(r, A, C),
                 size=16,
                 transform=ax[1].transAxes)

        if return_plot:
            return fid, leakage, seepage, fig, ax
        else:
            fig.show()
            return fid, leakage, seepage<|MERGE_RESOLUTION|>--- conflicted
+++ resolved
@@ -69,19 +69,6 @@
             self.unitaries = gates
         return gates
 
-<<<<<<< HEAD
-    def propagation(self,
-                    signal: dict
-                    ):
-        signals = []
-        # This sorting ensures that signals and hks are matched
-        # TODO do hks and signals matching more rigorously
-        for key in sorted(signal):
-            out = signal[key]
-            # TODO this points to the fact that all sim_res must be the same
-            ts = out["ts"]
-            signals.append(out["values"])
-=======
     def evaluate_sequences(
         self,
         U_dict: dict,
@@ -109,7 +96,6 @@
         ts,
         gate
     ):
->>>>>>> 33b59e0d
 
         h0, hctrls = self.exp.model.get_Hamiltonians()
         signals = []
