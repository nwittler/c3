"""
integration testing module for tunable coupler element
and line specific chain of signal generation.
"""

# System imports
import copy
import pickle
import pytest
import numpy as np
import time
import itertools
import tensorflow as tf
import tensorflow_probability as tfp

# Main C3 objects
from c3.c3objs import Quantity as Qty
from c3.parametermap import ParameterMap as PMap
from c3.experiment import Experiment as Exp
from c3.system.model import Model as Mdl
from c3.generator.generator import Generator as Gnr

# Building blocks
import c3.generator.devices as devices
import c3.signal.gates as gates
import c3.system.chip as chip
import c3.signal.pulse as pulse
import c3.system.tasks as tasks

# Libs and helpers
import c3.libraries.algorithms as algorithms
import c3.libraries.hamiltonians as hamiltonians
import c3.libraries.fidelities as fidelities
import c3.libraries.envelopes as envelopes
import c3.utils.qt_utils as qt_utils
import c3.utils.tf_utils as tf_utils

lindblad = False
dressed = True
q1_lvls = 3
q2_lvls = 3
tc_lvls = 3
freq_q1 = 6.189e9
freq_q2 = 5.089e9
freq_tc = 8.1e9
phi_0_tc = 10
fluxpoint = phi_0_tc * 0.23
d = 0.36

anhar_q1 = -286e6
anhar_q2 = -310e6
anhar_TC = -235e6
coupling_strength_q1tc = 142e6
coupling_strength_q2tc = 116e6
coupling_strength_q1q2 = 0 * 1e6

t1_q1 = 23e-6
t1_q2 = 70e-6
t1_tc = 15e-6
t2star_q1 = 27e-6
t2star_q2 = 50e-6
t2star_tc = 7e-6
init_temp = 0.06
v2hz = 1e9
t_final = 10e-9  # Time for single qubit gates
sim_res = 100e9
awg_res = 2.4e9

cphase_time = 100e-9  # Two qubit gate
flux_freq = 829 * 1e6
offset = 0 * 1e6
fluxamp = 0.1 * phi_0_tc
t_down = cphase_time - 5e-9
xy_angle = 0.3590456701578104
framechange_q1 = 0.725 * np.pi
framechange_q2 = 1.221 * np.pi

# ### MAKE MODEL
q1 = chip.Qubit(
    name="Q1",
    desc="Qubit 1",
    freq=Qty(
        value=freq_q1,
        min_val=5.0e9,
        max_val=8.0e9,
        unit='Hz 2pi'
    ),
    anhar=Qty(
        value=anhar_q1,
        min_val=-380e6,
        max_val=-120e6,
        unit='Hz 2pi'
    ),
    hilbert_dim=q1_lvls,
    t1=Qty(
        value=t1_q1,
        min_val=5e-6,
        max_val=90e-6,
        unit='s'
    ),
    t2star=Qty(
        value=t2star_q1,
        min_val=10e-6,
        max_val=90e-6,
        unit='s'
    ),
    temp=Qty(
        value=init_temp,
        min_val=0.0,
        max_val=0.12,
        unit='K'
    )

)
q2 = chip.Qubit(
    name="Q2",
    desc="Qubit 2",
    freq=Qty(
        value=freq_q2,
        min_val=5.0e9,
        max_val=8.0e9,
        unit='Hz 2pi'
    ),
    anhar=Qty(
        value=anhar_q2,
        min_val=-380e6,
        max_val=-120e6,
        unit='Hz 2pi'
    ),
    hilbert_dim=q2_lvls,
    t1=Qty(
        value=t1_q2,
        min_val=5e-6,
        max_val=90e-6,
        unit='s'
    ),
    t2star=Qty(
        value=t2star_q2,
        min_val=10e-6,
        max_val=90e-6,
        unit='s'
    ),
    temp=Qty(
        value=init_temp,
        min_val=0.0,
        max_val=0.12,
        unit='K'
    )
)
tc_at = chip.Transmon(
    name="TC",
    desc="Tunable Coupler",
    freq=Qty(
        value=freq_tc,
        min_val=0.0e9,
        max_val=10.0e9,
        unit='Hz 2pi'
    ),
    phi=Qty(
        value=fluxpoint,
        min_val=-5.0 * phi_0_tc,
        max_val=5.0 * phi_0_tc,
        unit='Wb'
    ),
    phi_0=Qty(
        value=phi_0_tc,
        min_val=phi_0_tc * 0.9,
        max_val=phi_0_tc * 1.1,
        unit='Wb'
    ),
    d=Qty(
        value=d,
        min_val=d * 0.9,
        max_val=d * 1.1,
        unit=''
    ),
    hilbert_dim=tc_lvls,
    anhar=Qty(
        value=anhar_TC,
        min_val=-380e6,
        max_val=-120e6,
        unit='Hz 2pi'
    ),
    t1=Qty(
        value=t1_tc,
        min_val=1e-6,
        max_val=90e-6,
        unit='s'
    ),
    t2star=Qty(
        value=t2star_tc,
        min_val=1e-6,
        max_val=90e-6,
        unit='s'
    ),
    temp=Qty(
        value=init_temp,
        min_val=0.0,
        max_val=0.12,
        unit='K'
    )
)
q1tc = chip.Coupling(
    name="Q1-TC",
    desc="Coupling qubit 1 to tunable coupler",
    connected=["Q1", "TC"],
    strength=Qty(
        value=coupling_strength_q1tc,
        min_val=0 * 1e4,
        max_val=200e6,
        unit='Hz 2pi'
    ),
    hamiltonian_func=hamiltonians.int_XX
)
q2tc = chip.Coupling(
    name="Q2-TC",
    desc="Coupling qubit 2 to t×unable coupler",
    connected=["Q2", "TC"],
    strength=Qty(
        value=coupling_strength_q2tc,
        min_val=0 * 1e4,
        max_val=200e6,
        unit='Hz 2pi'
    ),
    hamiltonian_func=hamiltonians.int_XX
)
q1q2 = chip.Coupling(
    name="Q1-Q2",
    desc="Coupling qubit 1 to qubit 2",
    connected=["Q1", "Q2"],
    strength=Qty(
        value=coupling_strength_q1q2,
        min_val=0 * 1e4,
        max_val=200e6,
        unit='Hz 2pi'
    ),
    hamiltonian_func=hamiltonians.int_XX
)
drive_q1 = chip.Drive(
    name="Q1",
    desc="Drive on Q1",
    connected=["Q1"],
    hamiltonian_func=hamiltonians.x_drive
)
drive_q2 = chip.Drive(
    name="Q2",
    desc="Drive on Q2",
    connected=["Q2"],
    hamiltonian_func=hamiltonians.x_drive
)
flux = chip.Drive(
    name="TC",
    desc="Flux drive/control on tunable couler",
    connected=["TC"],
    hamiltonian_func=hamiltonians.z_drive
)
phys_components = [tc_at, q1, q2]
line_components = [flux, q1tc, q2tc, q1q2, drive_q1, drive_q2]

model = Mdl(phys_components, line_components, [])
model.set_lindbladian(lindblad)
model.set_dressed(dressed)

# ### MAKE GENERATOR
lo = devices.LO(name='lo', resolution=sim_res)
awg = devices.AWG(name='awg', resolution=awg_res)
dig_to_an = devices.DigitalToAnalog(name="dac", resolution=sim_res)
resp = devices.Response(
    name='resp',
    rise_time=Qty(
        value=0.3e-9,
        min_val=0.05e-9,
        max_val=0.6e-9,
        unit='s'
    ),
    resolution=sim_res
)
mixer = devices.Mixer(name='mixer')
fluxbias = devices.FluxTuning(
    name='fluxbias',
    phi_0=Qty(
        value=phi_0_tc,
        min_val=0.9 * phi_0_tc,
        max_val=1.1 * phi_0_tc,
        unit='Wb'
    ),
    phi=Qty(
        value=fluxpoint,
        min_val=-1.0 * phi_0_tc,
        max_val=1.0 * phi_0_tc,
        unit='Wb'
    ),
    omega_0=Qty(
        value=freq_tc,
        min_val=0.9 * freq_tc,
        max_val=1.1 * freq_tc,
        unit='Hz 2pi'
    ),
    d=Qty(
        value=d,
        min_val=d * 0.9,
        max_val=d * 1.1,
        unit=''
    ),
    anhar=Qty(
        value=anhar_q1,
        min_val=-380e6,
        max_val=-120e6,
        unit='Hz 2pi'
    )
)
v_to_hz = devices.VoltsToHertz(
    name='v2hz',
    V_to_Hz=Qty(
        value=v2hz,
        min_val=0.9 * v2hz,
        max_val=1.1 * v2hz,
        unit='Hz 2pi/V'
    )
)
device_dict = {dev.name: dev for dev in [lo, awg, mixer, dig_to_an, resp, v_to_hz, fluxbias]}
generator = Gnr(
    devices=device_dict,
    chains={
        "TC": ["lo", "awg", "dac", "resp", "mixer", "fluxbias"],
        "Q1": ["lo", "awg", "dac", "resp", "mixer", "v2hz"],
        "Q2": ["lo", "awg", "dac", "resp", "mixer", "v2hz"],
    }
)

# ### MAKE GATESET
nodrive_env = pulse.Envelope(
    name="no_drive",
    params={},
    shape=envelopes.no_drive
)
carrier_parameters = {
    'freq': Qty(
        value=freq_q1,
        min_val=0e9,
        max_val=10e9,
        unit='Hz 2pi'
    ),
    'framechange': Qty(
        value=0.0,
        min_val=-3 * np.pi,
        max_val=5 * np.pi,
        unit='rad'
    )
}
carr_q1 = pulse.Carrier(
    name="carrier",
    desc="Frequency of the local oscillator",
    params=carrier_parameters
)
carr_q2 = copy.deepcopy(carr_q1)
carr_q2.params['freq'].set_value(freq_q2)
carr_tc = copy.deepcopy(carr_q1)
carr_tc.params['freq'].set_value(flux_freq)

flux_params = {
    'amp': Qty(
        value=fluxamp,
        min_val=0.0,
        max_val=5,
        unit="V"
    ),
    't_final': Qty(
        value=cphase_time,
        min_val=0.5 * cphase_time,
        max_val=1.5 * cphase_time,
        unit="s"
    ),
    't_up': Qty(
        value=5 * 1e-9,
        min_val=0.0 * cphase_time,
        max_val=0.5 * cphase_time,
        unit="s"
    ),
    't_down': Qty(
        value=t_down,
        min_val=0.5 * cphase_time,
        max_val=1.0 * cphase_time,
        unit="s"
    ),
    'risefall': Qty(
        value=5 * 1e-9,
        min_val=0.0 * cphase_time,
        max_val=1.0 * cphase_time,
        unit="s"
    ),
    'freq_offset': Qty(
        value=offset,
        min_val=-50 * 1e6,
        max_val=50 * 1e6,
        unit='Hz 2pi'
    ),
    'xy_angle': Qty(
        value=xy_angle,
        min_val=-0.5 * np.pi,
        max_val=2.5 * np.pi,
        unit='rad'
    )
}
flux_env = pulse.Envelope(
    name="flux",
    desc="Flux bias for tunable coupler",
    params=flux_params,
    shape=envelopes.flattop
)
CZ = gates.Instruction(
    name="Id:CZ",
    t_start=0.0,
    t_end=cphase_time,
    channels=["Q1", "Q2", "TC"]
)
CZ.add_component(flux_env, "TC")
CZ.add_component(carr_tc, "TC")
CZ.add_component(nodrive_env, "Q1")
CZ.add_component(carr_q1, "Q1")
CZ.comps['Q1']['carrier'].params['framechange'].set_value(framechange_q1)
CZ.add_component(nodrive_env, "Q2")
CZ.add_component(carr_q2, "Q2")
CZ.comps['Q2']['carrier'].params['framechange'].set_value(framechange_q2)

# ### MAKE EXPERIMENT
parameter_map = PMap(instructions=[CZ], model=model, generator=generator)
exp = Exp(pmap=parameter_map)

##### TESTING ######

with open("test/tunable_coupler_data.pickle", "rb") as filename:
    data = pickle.load(filename)


@pytest.mark.integration
def test_coupler_frequency() -> None:
    coupler_01 = np.abs(
        np.abs(model.eigenframe[model.state_labels.index((0, 0, 0))])
        - np.abs(model.eigenframe[model.state_labels.index((1, 0, 0))])
    )
    rel_diff = np.abs(
        (coupler_01 - data["coupler_01"]) / data["coupler_01"]
    )
    assert rel_diff < 1e-12


@pytest.mark.integration
def test_coupler_anahrmonicity() -> None:
    coupler_12 = np.abs(
        np.abs(model.eigenframe[model.state_labels.index((1, 0, 0))])
        - np.abs(model.eigenframe[model.state_labels.index((2, 0, 0))])
    )
    rel_diff = np.abs(
        (coupler_12 - data["coupler_12"]) / data["coupler_12"]
    )
    assert rel_diff < 1e-12


@pytest.mark.integration
def test_energy_levels() -> None:
    model = parameter_map.model
    parameter_map.set_parameters([0.0], [[["TC-phi"]]])
    model.update_model()
    labels = [model.state_labels[indx] for indx in np.argsort(np.abs(model.eigenframe) / 2 / np.pi / 1e9)]
    product_basis = []
    dressed_basis = []
    ordered_basis = []
    transforms = []
    steps = 101
    min_ratio = -0.10
    max_ratio = 0.7
    flux_ratios = np.linspace(min_ratio, max_ratio, steps, endpoint=True)
    for flux_ratio in flux_ratios:
        flux_bias = flux_ratio * phi_0_tc
        parameter_map.set_parameters(
            [flux_bias, 0.0, 0.0, 0.0],
            [[["TC-phi"]], [["Q1-TC-strength"]], [["Q2-TC-strength"]], [["Q1-Q2-strength"]]]
        )
        model.update_model()
        product_basis.append(
            [model.eigenframe[model.state_labels.index(label)] / 2 / np.pi / 1e9 for label in labels]
        )
        parameter_map.set_parameters(
            [coupling_strength_q1tc, coupling_strength_q2tc, coupling_strength_q1q2],
            [[["Q1-TC-strength"]], [["Q2-TC-strength"]], [["Q1-Q2-strength"]]]
        )
        model.update_model()
        ordered_basis.append(
            [model.eigenframe[model.state_labels.index(label)] / 2 / np.pi / 1e9 for label in labels]
        )
        parameter_map.model.update_dressed(ordered=False)
        dressed_basis.append(
            [model.eigenframe[model.state_labels.index(label)] / 2 / np.pi / 1e9 for label in model.state_labels]
        )
        transforms.append(
            np.array([np.real(model.transform[model.state_labels.index(label)]) for label in labels])
        )
    parameter_map.set_parameters([fluxpoint], [[["TC-phi"]]])
    model.update_model()
    dressed_basis = np.array(dressed_basis)
    ordered_basis = np.array(ordered_basis)
    product_basis = np.array(product_basis)
    print((np.abs(product_basis - data["product_basis"]) < 1).all())
    assert (np.abs(product_basis - data["product_basis"]) < 1).all()
    assert (np.abs(ordered_basis - data["ordered_basis"]) < 1).all()
    # Dressed basis might change at avoided crossings depending on how we
    # decide to deal with it. Atm no state with largest probability is chosen.
    assert (np.abs(dressed_basis - data["dressed_basis"]) < 1).all()


@pytest.mark.slow
@pytest.mark.integration
def test_dynamics_CPHASE() -> None:
    # Dynamics (closed system)
    exp.set_opt_gates(['Id:CZ'])
    exp.get_gates()
    dUs = []
    for indx in range(len(exp.dUs['Id:CZ'])):
        if indx % 50 == 0:
            dUs.append(exp.dUs['Id:CZ'][indx].numpy())
    dUs = np.array(dUs)
    assert (np.abs(np.real(dUs) - np.real(data["dUs"])) < 1e-8).all()
    assert (np.abs(np.imag(dUs) - np.imag(data["dUs"])) < 1e-8).all()
    assert (np.abs(np.abs(dUs) - np.abs(data["dUs"])) < 1e-8).all()


@pytest.mark.integration
@pytest.mark.slow
@pytest.mark.heavy
@pytest.mark.skip(reason="takes way too long")
def test_dynamics_CPHASE_lindblad() -> None:
    # Dynamics (open system)
    exp.pmap.model.set_lindbladian(True)
    U_dict = exp.get_gates()
    # saved U_super currenlty likely to be wrong. Not recomputed in last dataset.
    U_super = U_dict['Id:CZ']
    assert (np.abs(np.real(U_super) - np.real(data["U_super"])) < 1e-8).all()
    assert (np.abs(np.imag(U_super) - np.imag(data["U_super"])) < 1e-8).all()
    assert (np.abs(np.abs(U_super) - np.abs(data["U_super"])) < 1e-8).all()
    assert (np.abs(np.angle(U_super) - np.angle(data["U_super"])) < 1e-8).all()


@pytest.mark.integration
def test_separate_chains() -> None:
    assert generator.chains['Q2'] == generator.chains['Q1']
    assert generator.chains['TC'] != generator.chains['Q1']
    assert generator.chains['TC'] != generator.chains['Q2']


@pytest.mark.slow
@pytest.mark.integration
def test_flux_signal() -> None:
    instr = exp.pmap.instructions["Id:CZ"]
    signal = exp.pmap.generator.generate_signals(instr)
    awg = exp.pmap.generator.devices["awg"]
    mixer = exp.pmap.generator.devices["mixer"]
    channel = "TC"
    tc_signal = signal[channel]['values'].numpy()
    tc_ts = signal[channel]['ts'].numpy()
    tc_awg_I = awg.signal[channel]["inphase"].numpy()
    tc_awg_Q = awg.signal[channel]["quadrature"].numpy()
    tc_awg_ts = awg.signal[channel]['ts'].numpy()
    rel_diff = np.abs(
        (tc_signal - data['tc_signal']) / np.max(data['tc_signal'])
    )
    assert (rel_diff < 1e-12).all()
    rel_diff = np.abs(
        (tc_ts - data['tc_ts']) / np.max(data['tc_ts'])
    )
    assert (rel_diff < 1e-12).all()
    rel_diff = np.abs(
        (tc_awg_I - data['tc_awg_I']) / np.max(data['tc_awg_I'])
    )
    assert (rel_diff < 1e-12).all()
    rel_diff = np.abs(
        (tc_awg_Q - data['tc_awg_Q']) / np.max(data['tc_awg_Q'])
    )
    assert (rel_diff < 1e-12).all()
    rel_diff = np.abs(
        (tc_awg_ts - data['tc_awg_ts']) / np.max(data['tc_awg_ts'])
    )
    assert (rel_diff < 1e-12).all()
<<<<<<< HEAD


@pytest.mark.unit
def test_FluxTuning():
    flux_tune = devices.FluxTuning(
        name="flux_tune",
        phi_0=Qty(phi_0_tc),
        phi=Qty(value=0, min_val=-phi_0_tc, max_val=phi_0_tc),
        omega_0=Qty(freq_tc),
        anhar=Qty(anhar_TC),
        d=Qty(d)
    )

    transmon = chip.Transmon(
        name="transmon",
        hilbert_dim=3,
        freq=Qty(freq_tc),
        phi=Qty(value=0, min_val=-1.5 * phi_0_tc, max_val=1.5 * phi_0_tc),
        phi_0=Qty(phi_0_tc),
        d=Qty(d),
        anhar=Qty(anhar_TC)
    )

    bias_phis = [0, 0.2]
    phis = np.linspace(-1, 1, 10) * phi_0_tc

    for bias_phi in bias_phis:
        flux_tune.params['phi'].set_value(bias_phi)
        signal = {'ts': np.linspace(0, 1, 10), 'values': phis}
        signal_out = flux_tune.process(None, None, signal)
        flux_tune_frequencies = signal_out["values"].numpy()

        transmon_frequencies = []
        transmon.params["phi"].set_value(bias_phi)
        bias_freq = transmon.get_freq()
        for phi in (phis + bias_phi):
            transmon.params["phi"].set_value(phi)
            transmon_frequencies.append(transmon.get_freq())
        transmon_diff_freq = np.array(transmon_frequencies) - bias_freq

        assert np.max(np.abs(flux_tune_frequencies - transmon_diff_freq)) < 1e-15 * freq_tc
=======
>>>>>>> 16733e1f
<|MERGE_RESOLUTION|>--- conflicted
+++ resolved
@@ -34,6 +34,7 @@
 import c3.libraries.envelopes as envelopes
 import c3.utils.qt_utils as qt_utils
 import c3.utils.tf_utils as tf_utils
+
 
 lindblad = False
 dressed = True
@@ -62,11 +63,11 @@
 t2star_tc = 7e-6
 init_temp = 0.06
 v2hz = 1e9
-t_final = 10e-9  # Time for single qubit gates
+t_final = 10e-9 # Time for single qubit gates
 sim_res = 100e9
 awg_res = 2.4e9
 
-cphase_time = 100e-9  # Two qubit gate
+cphase_time = 100e-9 # Two qubit gate
 flux_freq = 829 * 1e6
 offset = 0 * 1e6
 fluxamp = 0.1 * phi_0_tc
@@ -581,7 +582,6 @@
         (tc_awg_ts - data['tc_awg_ts']) / np.max(data['tc_awg_ts'])
     )
     assert (rel_diff < 1e-12).all()
-<<<<<<< HEAD
 
 
 @pytest.mark.unit
@@ -623,5 +623,3 @@
         transmon_diff_freq = np.array(transmon_frequencies) - bias_freq
 
         assert np.max(np.abs(flux_tune_frequencies - transmon_diff_freq)) < 1e-15 * freq_tc
-=======
->>>>>>> 16733e1f
