"""
integration testing module for tunable coupler element
and line specific chain of signal generation.
"""

# System imports
import copy
import pickle
import pytest
import numpy as np

# Main C3 objects
from c3.c3objs import Quantity as Qty
from c3.parametermap import ParameterMap as PMap
from c3.experiment import Experiment as Exp
from c3.system.model import Model as Mdl
from c3.generator.generator import Generator as Gnr

# Building blocks
import c3.generator.devices as devices
import c3.signal.gates as gates
import c3.system.chip as chip
import c3.signal.pulse as pulse

# Libs and helpers
import c3.libraries.hamiltonians as hamiltonians
import c3.libraries.envelopes as envelopes
<<<<<<< HEAD

=======
>>>>>>> a4ab9750

lindblad = False
dressed = True
q1_lvls = 3
q2_lvls = 3
tc_lvls = 3
freq_q1 = 6.189e9
freq_q2 = 5.089e9
freq_tc = 8.1e9
phi_0_tc = 10
fluxpoint = phi_0_tc * 0.23
d = 0.36

anhar_q1 = -286e6
anhar_q2 = -310e6
anhar_TC = -235e6
coupling_strength_q1tc = 142e6
coupling_strength_q2tc = 116e6
coupling_strength_q1q2 = 0 * 1e6

t1_q1 = 23e-6
t1_q2 = 70e-6
t1_tc = 15e-6
t2star_q1 = 27e-6
t2star_q2 = 50e-6
t2star_tc = 7e-6
init_temp = 0.06
v2hz = 1e9
t_final = 10e-9  # Time for single qubit gates
sim_res = 100e9
awg_res = 2.4e9

cphase_time = 100e-9  # Two qubit gate
flux_freq = 829 * 1e6
offset = 0 * 1e6
fluxamp = 0.1 * phi_0_tc
t_down = cphase_time - 5e-9
xy_angle = 0.3590456701578104
framechange_q1 = 0.725 * np.pi
framechange_q2 = 1.221 * np.pi

# ### MAKE MODEL
q1 = chip.Qubit(
    name="Q1",
    desc="Qubit 1",
    freq=Qty(value=freq_q1, min_val=5.0e9, max_val=8.0e9, unit="Hz 2pi"),
    anhar=Qty(value=anhar_q1, min_val=-380e6, max_val=-120e6, unit="Hz 2pi"),
    hilbert_dim=q1_lvls,
    t1=Qty(value=t1_q1, min_val=5e-6, max_val=90e-6, unit="s"),
    t2star=Qty(value=t2star_q1, min_val=10e-6, max_val=90e-6, unit="s"),
    temp=Qty(value=init_temp, min_val=0.0, max_val=0.12, unit="K"),
)
q2 = chip.Qubit(
    name="Q2",
    desc="Qubit 2",
    freq=Qty(value=freq_q2, min_val=5.0e9, max_val=8.0e9, unit="Hz 2pi"),
    anhar=Qty(value=anhar_q2, min_val=-380e6, max_val=-120e6, unit="Hz 2pi"),
    hilbert_dim=q2_lvls,
    t1=Qty(value=t1_q2, min_val=5e-6, max_val=90e-6, unit="s"),
    t2star=Qty(value=t2star_q2, min_val=10e-6, max_val=90e-6, unit="s"),
    temp=Qty(value=init_temp, min_val=0.0, max_val=0.12, unit="K"),
)
tc_at = chip.Transmon(
    name="TC",
    desc="Tunable Coupler",
    freq=Qty(value=freq_tc, min_val=0.0e9, max_val=10.0e9, unit="Hz 2pi"),
    phi=Qty(
        value=fluxpoint, min_val=-5.0 * phi_0_tc, max_val=5.0 * phi_0_tc, unit="Wb"
    ),
    phi_0=Qty(
        value=phi_0_tc, min_val=phi_0_tc * 0.9, max_val=phi_0_tc * 1.1, unit="Wb"
    ),
    d=Qty(value=d, min_val=d * 0.9, max_val=d * 1.1, unit=""),
    hilbert_dim=tc_lvls,
    anhar=Qty(value=anhar_TC, min_val=-380e6, max_val=-120e6, unit="Hz 2pi"),
    t1=Qty(value=t1_tc, min_val=1e-6, max_val=90e-6, unit="s"),
    t2star=Qty(value=t2star_tc, min_val=1e-6, max_val=90e-6, unit="s"),
    temp=Qty(value=init_temp, min_val=0.0, max_val=0.12, unit="K"),
)
q1tc = chip.Coupling(
    name="Q1-TC",
    desc="Coupling qubit 1 to tunable coupler",
    connected=["Q1", "TC"],
    strength=Qty(
        value=coupling_strength_q1tc, min_val=0 * 1e4, max_val=200e6, unit="Hz 2pi"
    ),
    hamiltonian_func=hamiltonians.int_XX,
)
q2tc = chip.Coupling(
    name="Q2-TC",
    desc="Coupling qubit 2 to t×unable coupler",
    connected=["Q2", "TC"],
    strength=Qty(
        value=coupling_strength_q2tc, min_val=0 * 1e4, max_val=200e6, unit="Hz 2pi"
    ),
    hamiltonian_func=hamiltonians.int_XX,
)
q1q2 = chip.Coupling(
    name="Q1-Q2",
    desc="Coupling qubit 1 to qubit 2",
    connected=["Q1", "Q2"],
    strength=Qty(
        value=coupling_strength_q1q2, min_val=0 * 1e4, max_val=200e6, unit="Hz 2pi"
    ),
    hamiltonian_func=hamiltonians.int_XX,
)
drive_q1 = chip.Drive(
    name="Q1",
    desc="Drive on Q1",
    connected=["Q1"],
    hamiltonian_func=hamiltonians.x_drive,
)
drive_q2 = chip.Drive(
    name="Q2",
    desc="Drive on Q2",
    connected=["Q2"],
    hamiltonian_func=hamiltonians.x_drive,
)
flux = chip.Drive(
    name="TC",
    desc="Flux drive/control on tunable couler",
    connected=["TC"],
    hamiltonian_func=hamiltonians.z_drive,
)
phys_components = [tc_at, q1, q2]
line_components = [flux, q1tc, q2tc, q1q2, drive_q1, drive_q2]

model = Mdl(phys_components, line_components, [])
model.set_lindbladian(lindblad)
model.set_dressed(dressed)

# ### MAKE GENERATOR
lo = devices.LO(name="lo", resolution=sim_res)
awg = devices.AWG(name="awg", resolution=awg_res)
dig_to_an = devices.DigitalToAnalog(name="dac", resolution=sim_res)
resp = devices.Response(
    name="resp",
    rise_time=Qty(value=0.3e-9, min_val=0.05e-9, max_val=0.6e-9, unit="s"),
    resolution=sim_res,
)
mixer = devices.Mixer(name="mixer")
fluxbias = devices.FluxTuning(
    name="fluxbias",
    phi_0=Qty(
        value=phi_0_tc, min_val=0.9 * phi_0_tc, max_val=1.1 * phi_0_tc, unit="Wb"
    ),
    phi=Qty(
        value=fluxpoint, min_val=-1.0 * phi_0_tc, max_val=1.0 * phi_0_tc, unit="Wb"
    ),
    omega_0=Qty(
        value=freq_tc, min_val=0.9 * freq_tc, max_val=1.1 * freq_tc, unit="Hz 2pi"
    ),
    d=Qty(value=d, min_val=d * 0.9, max_val=d * 1.1, unit=""),
<<<<<<< HEAD
    anhar=Qty(value=anhar_q1, min_val=-380e6, max_val=-120e6, unit="Hz 2pi"),
=======
>>>>>>> a4ab9750
)
v_to_hz = devices.VoltsToHertz(
    name="v2hz",
    V_to_Hz=Qty(value=v2hz, min_val=0.9 * v2hz, max_val=1.1 * v2hz, unit="Hz 2pi/V"),
)
device_dict = {
    dev.name: dev for dev in [lo, awg, mixer, dig_to_an, resp, v_to_hz, fluxbias]
}
generator = Gnr(
    devices=device_dict,
    chains={
        "TC": ["lo", "awg", "dac", "resp", "mixer", "fluxbias"],
        "Q1": ["lo", "awg", "dac", "resp", "mixer", "v2hz"],
        "Q2": ["lo", "awg", "dac", "resp", "mixer", "v2hz"],
    },
)

# ### MAKE GATESET
nodrive_env = pulse.Envelope(name="no_drive", params={}, shape=envelopes.no_drive)
carrier_parameters = {
    "freq": Qty(value=freq_q1, min_val=0e9, max_val=10e9, unit="Hz 2pi"),
    "framechange": Qty(value=0.0, min_val=-3 * np.pi, max_val=5 * np.pi, unit="rad"),
}
carr_q1 = pulse.Carrier(
    name="carrier", desc="Frequency of the local oscillator", params=carrier_parameters
)
carr_q2 = copy.deepcopy(carr_q1)
carr_q2.params["freq"].set_value(freq_q2)
carr_tc = copy.deepcopy(carr_q1)
carr_tc.params["freq"].set_value(flux_freq)
<<<<<<< HEAD
=======

>>>>>>> a4ab9750

flux_params = {
    "amp": Qty(value=fluxamp, min_val=0.0, max_val=5, unit="V"),
    "t_final": Qty(
        value=cphase_time,
        min_val=0.5 * cphase_time,
        max_val=1.5 * cphase_time,
        unit="s",
    ),
    "t_up": Qty(
        value=5 * 1e-9, min_val=0.0 * cphase_time, max_val=0.5 * cphase_time, unit="s"
    ),
    "t_down": Qty(
        value=t_down, min_val=0.5 * cphase_time, max_val=1.0 * cphase_time, unit="s"
    ),
    "risefall": Qty(
        value=5 * 1e-9, min_val=0.0 * cphase_time, max_val=1.0 * cphase_time, unit="s"
    ),
    "freq_offset": Qty(
        value=offset, min_val=-50 * 1e6, max_val=50 * 1e6, unit="Hz 2pi"
    ),
    "xy_angle": Qty(
        value=xy_angle, min_val=-0.5 * np.pi, max_val=2.5 * np.pi, unit="rad"
    ),
}
flux_env = pulse.Envelope(
    name="flux",
    desc="Flux bias for tunable coupler",
    params=flux_params,
    shape=envelopes.flattop,
)
<<<<<<< HEAD
CZ = gates.Instruction(
    name="Id:CZ", t_start=0.0, t_end=cphase_time, channels=["Q1", "Q2", "TC"]
)
CZ.add_component(flux_env, "TC")
CZ.add_component(carr_tc, "TC")
CZ.add_component(nodrive_env, "Q1")
CZ.add_component(carr_q1, "Q1")
CZ.comps["Q1"]["carrier"].params["framechange"].set_value(framechange_q1)
CZ.add_component(nodrive_env, "Q2")
CZ.add_component(carr_q2, "Q2")
CZ.comps["Q2"]["carrier"].params["framechange"].set_value(framechange_q2)
=======
CRZp = gates.Instruction(
    name="Id:CRZp", t_start=0.0, t_end=cphase_time, channels=["Q1", "Q2", "TC"]
)
CRZp.add_component(flux_env, "TC")
CRZp.add_component(carr_tc, "TC")
CRZp.add_component(nodrive_env, "Q1")
CRZp.add_component(carr_q1, "Q1")
CRZp.comps["Q1"]["carrier"].params["framechange"].set_value(framechange_q1)
CRZp.add_component(nodrive_env, "Q2")
CRZp.add_component(carr_q2, "Q2")
CRZp.comps["Q2"]["carrier"].params["framechange"].set_value(framechange_q2)
>>>>>>> a4ab9750

# ### MAKE EXPERIMENT
parameter_map = PMap(instructions=[CRZp], model=model, generator=generator)
exp = Exp(pmap=parameter_map)

##### TESTING ######

with open("test/tunable_coupler_data.pickle", "rb") as filename:
    data = pickle.load(filename)


@pytest.mark.integration
def test_coupler_frequency() -> None:
    coupler_01 = np.abs(
        np.abs(model.eigenframe[model.state_labels.index((0, 0, 0))])
        - np.abs(model.eigenframe[model.state_labels.index((1, 0, 0))])
    )
    rel_diff = np.abs((coupler_01 - data["coupler_01"]) / data["coupler_01"])
    assert rel_diff < 1e-12


@pytest.mark.integration
def test_coupler_anahrmonicity() -> None:
    coupler_12 = np.abs(
        np.abs(model.eigenframe[model.state_labels.index((1, 0, 0))])
        - np.abs(model.eigenframe[model.state_labels.index((2, 0, 0))])
    )
    rel_diff = np.abs((coupler_12 - data["coupler_12"]) / data["coupler_12"])
    assert rel_diff < 1e-12


@pytest.mark.integration
def test_energy_levels() -> None:
    model = parameter_map.model
    parameter_map.set_parameters([0.0], [[["TC-phi"]]])
    model.update_model()
    labels = [
        model.state_labels[indx]
        for indx in np.argsort(np.abs(model.eigenframe) / 2 / np.pi / 1e9)
    ]
    product_basis = []
    dressed_basis = []
    ordered_basis = []
    transforms = []
    steps = 101
    min_ratio = -0.10
    max_ratio = 0.7
    flux_ratios = np.linspace(min_ratio, max_ratio, steps, endpoint=True)
    for flux_ratio in flux_ratios:
        flux_bias = flux_ratio * phi_0_tc
        parameter_map.set_parameters(
            [flux_bias, 0.0, 0.0, 0.0],
            [
                [["TC-phi"]],
                [["Q1-TC-strength"]],
                [["Q2-TC-strength"]],
                [["Q1-Q2-strength"]],
            ],
        )
        model.update_model()
        product_basis.append(
            [
                model.eigenframe[model.state_labels.index(label)] / 2 / np.pi / 1e9
                for label in labels
            ]
        )
        parameter_map.set_parameters(
            [coupling_strength_q1tc, coupling_strength_q2tc, coupling_strength_q1q2],
            [[["Q1-TC-strength"]], [["Q2-TC-strength"]], [["Q1-Q2-strength"]]],
        )
        model.update_model()
        ordered_basis.append(
            [
                model.eigenframe[model.state_labels.index(label)] / 2 / np.pi / 1e9
                for label in labels
            ]
        )
        parameter_map.model.update_dressed(ordered=False)
        dressed_basis.append(
            [
                model.eigenframe[model.state_labels.index(label)] / 2 / np.pi / 1e9
                for label in model.state_labels
            ]
        )
        transforms.append(
            np.array(
                [
                    np.real(model.transform[model.state_labels.index(label)])
                    for label in labels
                ]
            )
        )
    parameter_map.set_parameters([fluxpoint], [[["TC-phi"]]])
    model.update_model()
    dressed_basis = np.array(dressed_basis)
    ordered_basis = np.array(ordered_basis)
    product_basis = np.array(product_basis)
    print((np.abs(product_basis - data["product_basis"]) < 1).all())
    assert (np.abs(product_basis - data["product_basis"]) < 1).all()
    assert (np.abs(ordered_basis - data["ordered_basis"]) < 1).all()
    # Dressed basis might change at avoided crossings depending on how we
    # decide to deal with it. Atm no state with largest probability is chosen.
    assert (np.abs(dressed_basis - data["dressed_basis"]) < 1).all()


@pytest.mark.slow
@pytest.mark.integration
def test_dynamics_CPHASE() -> None:
    # Dynamics (closed system)
<<<<<<< HEAD
    exp.set_opt_gates(["Id:CZ"])
    exp.get_gates()
    dUs = []
    for indx in range(len(exp.dUs["Id:CZ"])):
        if indx % 50 == 0:
            dUs.append(exp.dUs["Id:CZ"][indx].numpy())
=======
    exp.set_opt_gates(["Id:CRZp"])
    exp.get_gates()
    dUs = []
    for indx in range(len(exp.dUs["Id:CRZp"])):
        if indx % 50 == 0:
            dUs.append(exp.dUs["Id:CRZp"][indx].numpy())
>>>>>>> a4ab9750
    dUs = np.array(dUs)
    assert (np.abs(np.real(dUs) - np.real(data["dUs"])) < 1e-8).all()
    assert (np.abs(np.imag(dUs) - np.imag(data["dUs"])) < 1e-8).all()
    assert (np.abs(np.abs(dUs) - np.abs(data["dUs"])) < 1e-8).all()


@pytest.mark.integration
@pytest.mark.slow
@pytest.mark.heavy
@pytest.mark.skip(reason="takes way too long")
def test_dynamics_CPHASE_lindblad() -> None:
    # Dynamics (open system)
    exp.pmap.model.set_lindbladian(True)
    U_dict = exp.get_gates()
<<<<<<< HEAD
    # saved U_super currenlty likely to be wrong. Not recomputed in last dataset.
    U_super = U_dict["Id:CZ"]
=======
    U_super = U_dict["Id:CRZp"]
>>>>>>> a4ab9750
    assert (np.abs(np.real(U_super) - np.real(data["U_super"])) < 1e-8).all()
    assert (np.abs(np.imag(U_super) - np.imag(data["U_super"])) < 1e-8).all()
    assert (np.abs(np.abs(U_super) - np.abs(data["U_super"])) < 1e-8).all()
    assert (np.abs(np.angle(U_super) - np.angle(data["U_super"])) < 1e-8).all()


@pytest.mark.integration
def test_separate_chains() -> None:
    assert generator.chains["Q2"] == generator.chains["Q1"]
    assert generator.chains["TC"] != generator.chains["Q1"]
    assert generator.chains["TC"] != generator.chains["Q2"]


@pytest.mark.slow
@pytest.mark.integration
def test_flux_signal() -> None:
    instr = exp.pmap.instructions["Id:CRZp"]
    signal = exp.pmap.generator.generate_signals(instr)
    awg = exp.pmap.generator.devices["awg"]
<<<<<<< HEAD
    # mixer = exp.pmap.generator.devices["mixer"]
=======
>>>>>>> a4ab9750
    channel = "TC"
    tc_signal = signal[channel]["values"].numpy()
    tc_ts = signal[channel]["ts"].numpy()
    tc_awg_I = awg.signal[channel]["inphase"].numpy()
    tc_awg_Q = awg.signal[channel]["quadrature"].numpy()
    tc_awg_ts = awg.signal[channel]["ts"].numpy()
    rel_diff = np.abs((tc_signal - data["tc_signal"]) / np.max(data["tc_signal"]))
    assert (rel_diff < 1e-12).all()
    rel_diff = np.abs((tc_ts - data["tc_ts"]) / np.max(data["tc_ts"]))
    assert (rel_diff < 1e-12).all()
    rel_diff = np.abs((tc_awg_I - data["tc_awg_I"]) / np.max(data["tc_awg_I"]))
    assert (rel_diff < 1e-12).all()
    rel_diff = np.abs((tc_awg_Q - data["tc_awg_Q"]) / np.max(data["tc_awg_Q"]))
<<<<<<< HEAD
    assert (rel_diff < 1e-12).all()
    rel_diff = np.abs((tc_awg_ts - data["tc_awg_ts"]) / np.max(data["tc_awg_ts"]))
    assert (rel_diff < 1e-12).all()


@pytest.mark.unit
def test_FluxTuning():
    flux_tune = devices.FluxTuning(
        name="flux_tune",
        phi_0=Qty(phi_0_tc),
        phi=Qty(value=0, min_val=-phi_0_tc, max_val=phi_0_tc),
        omega_0=Qty(freq_tc),
        anhar=Qty(anhar_TC),
        d=Qty(d),
    )

    transmon = chip.Transmon(
        name="transmon",
        hilbert_dim=3,
        freq=Qty(freq_tc),
        phi=Qty(value=0, min_val=-1.5 * phi_0_tc, max_val=1.5 * phi_0_tc),
        phi_0=Qty(phi_0_tc),
        d=Qty(d),
        anhar=Qty(anhar_TC),
    )

    bias_phis = [0, 0.2]
    phis = np.linspace(-1, 1, 10) * phi_0_tc

    for bias_phi in bias_phis:
        flux_tune.params["phi"].set_value(bias_phi)
        signal = {"ts": np.linspace(0, 1, 10), "values": phis}
        signal_out = flux_tune.process(None, None, signal)
        flux_tune_frequencies = signal_out["values"].numpy()

        transmon_frequencies = []
        transmon.params["phi"].set_value(bias_phi)
        bias_freq = transmon.get_freq()
        for phi in phis + bias_phi:
            transmon.params["phi"].set_value(phi)
            transmon_frequencies.append(transmon.get_freq())
        transmon_diff_freq = np.array(transmon_frequencies) - bias_freq

        assert (
            np.max(np.abs(flux_tune_frequencies - transmon_diff_freq)) < 1e-15 * freq_tc
        )
=======
    assert (rel_diff < 1e-12).all()
    rel_diff = np.abs((tc_awg_ts - data["tc_awg_ts"]) / np.max(data["tc_awg_ts"]))
    assert (rel_diff < 1e-12).all()
>>>>>>> a4ab9750
<|MERGE_RESOLUTION|>--- conflicted
+++ resolved
@@ -25,10 +25,7 @@
 # Libs and helpers
 import c3.libraries.hamiltonians as hamiltonians
 import c3.libraries.envelopes as envelopes
-<<<<<<< HEAD
-
-=======
->>>>>>> a4ab9750
+
 
 lindblad = False
 dressed = True
@@ -182,10 +179,7 @@
         value=freq_tc, min_val=0.9 * freq_tc, max_val=1.1 * freq_tc, unit="Hz 2pi"
     ),
     d=Qty(value=d, min_val=d * 0.9, max_val=d * 1.1, unit=""),
-<<<<<<< HEAD
     anhar=Qty(value=anhar_q1, min_val=-380e6, max_val=-120e6, unit="Hz 2pi"),
-=======
->>>>>>> a4ab9750
 )
 v_to_hz = devices.VoltsToHertz(
     name="v2hz",
@@ -216,10 +210,7 @@
 carr_q2.params["freq"].set_value(freq_q2)
 carr_tc = copy.deepcopy(carr_q1)
 carr_tc.params["freq"].set_value(flux_freq)
-<<<<<<< HEAD
-=======
-
->>>>>>> a4ab9750
+
 
 flux_params = {
     "amp": Qty(value=fluxamp, min_val=0.0, max_val=5, unit="V"),
@@ -251,19 +242,6 @@
     params=flux_params,
     shape=envelopes.flattop,
 )
-<<<<<<< HEAD
-CZ = gates.Instruction(
-    name="Id:CZ", t_start=0.0, t_end=cphase_time, channels=["Q1", "Q2", "TC"]
-)
-CZ.add_component(flux_env, "TC")
-CZ.add_component(carr_tc, "TC")
-CZ.add_component(nodrive_env, "Q1")
-CZ.add_component(carr_q1, "Q1")
-CZ.comps["Q1"]["carrier"].params["framechange"].set_value(framechange_q1)
-CZ.add_component(nodrive_env, "Q2")
-CZ.add_component(carr_q2, "Q2")
-CZ.comps["Q2"]["carrier"].params["framechange"].set_value(framechange_q2)
-=======
 CRZp = gates.Instruction(
     name="Id:CRZp", t_start=0.0, t_end=cphase_time, channels=["Q1", "Q2", "TC"]
 )
@@ -275,7 +253,7 @@
 CRZp.add_component(nodrive_env, "Q2")
 CRZp.add_component(carr_q2, "Q2")
 CRZp.comps["Q2"]["carrier"].params["framechange"].set_value(framechange_q2)
->>>>>>> a4ab9750
+
 
 # ### MAKE EXPERIMENT
 parameter_map = PMap(instructions=[CRZp], model=model, generator=generator)
@@ -385,21 +363,12 @@
 @pytest.mark.integration
 def test_dynamics_CPHASE() -> None:
     # Dynamics (closed system)
-<<<<<<< HEAD
-    exp.set_opt_gates(["Id:CZ"])
-    exp.get_gates()
-    dUs = []
-    for indx in range(len(exp.dUs["Id:CZ"])):
-        if indx % 50 == 0:
-            dUs.append(exp.dUs["Id:CZ"][indx].numpy())
-=======
     exp.set_opt_gates(["Id:CRZp"])
     exp.get_gates()
     dUs = []
     for indx in range(len(exp.dUs["Id:CRZp"])):
         if indx % 50 == 0:
             dUs.append(exp.dUs["Id:CRZp"][indx].numpy())
->>>>>>> a4ab9750
     dUs = np.array(dUs)
     assert (np.abs(np.real(dUs) - np.real(data["dUs"])) < 1e-8).all()
     assert (np.abs(np.imag(dUs) - np.imag(data["dUs"])) < 1e-8).all()
@@ -414,12 +383,8 @@
     # Dynamics (open system)
     exp.pmap.model.set_lindbladian(True)
     U_dict = exp.get_gates()
-<<<<<<< HEAD
     # saved U_super currenlty likely to be wrong. Not recomputed in last dataset.
-    U_super = U_dict["Id:CZ"]
-=======
     U_super = U_dict["Id:CRZp"]
->>>>>>> a4ab9750
     assert (np.abs(np.real(U_super) - np.real(data["U_super"])) < 1e-8).all()
     assert (np.abs(np.imag(U_super) - np.imag(data["U_super"])) < 1e-8).all()
     assert (np.abs(np.abs(U_super) - np.abs(data["U_super"])) < 1e-8).all()
@@ -439,10 +404,7 @@
     instr = exp.pmap.instructions["Id:CRZp"]
     signal = exp.pmap.generator.generate_signals(instr)
     awg = exp.pmap.generator.devices["awg"]
-<<<<<<< HEAD
     # mixer = exp.pmap.generator.devices["mixer"]
-=======
->>>>>>> a4ab9750
     channel = "TC"
     tc_signal = signal[channel]["values"].numpy()
     tc_ts = signal[channel]["ts"].numpy()
@@ -456,7 +418,6 @@
     rel_diff = np.abs((tc_awg_I - data["tc_awg_I"]) / np.max(data["tc_awg_I"]))
     assert (rel_diff < 1e-12).all()
     rel_diff = np.abs((tc_awg_Q - data["tc_awg_Q"]) / np.max(data["tc_awg_Q"]))
-<<<<<<< HEAD
     assert (rel_diff < 1e-12).all()
     rel_diff = np.abs((tc_awg_ts - data["tc_awg_ts"]) / np.max(data["tc_awg_ts"]))
     assert (rel_diff < 1e-12).all()
@@ -502,9 +463,4 @@
 
         assert (
             np.max(np.abs(flux_tune_frequencies - transmon_diff_freq)) < 1e-15 * freq_tc
-        )
-=======
-    assert (rel_diff < 1e-12).all()
-    rel_diff = np.abs((tc_awg_ts - data["tc_awg_ts"]) / np.max(data["tc_awg_ts"]))
-    assert (rel_diff < 1e-12).all()
->>>>>>> a4ab9750
+        )